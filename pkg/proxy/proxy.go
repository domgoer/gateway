--- conflicted
+++ resolved
@@ -62,14 +62,15 @@
 	dispatches               []chan *dispathNode
 	copies                   []chan *copyReq
 
-	cfg        *Cfg
-	filtersMap map[string]filter.Filter
-	filters    []filter.Filter
-	client     *util.FastHTTPClient
-	dispatcher *dispatcher
-	jsEngine   *plugin.Engine
-
+	cfg         *Cfg
+	filtersMap  map[string]filter.Filter
+	filters     []filter.Filter
+	client      *util.FastHTTPClient
+	dispatcher  *dispatcher
 	rpcListener net.Listener
+
+	jsEngine    *plugin.Engine
+	gcJSEngines []*plugin.Engine
 
 	runner   *task.Runner
 	stopped  int32
@@ -115,6 +116,7 @@
 
 	util.StartMetricsPush(p.runner, p.cfg.Metric)
 
+	p.readyToGCJSEngine()
 	p.readyToCopy()
 	p.readyToDispatch()
 
@@ -232,7 +234,7 @@
 		return err
 	}
 
-	p.dispatcher = newDispatcher(p.cfg, s, p.runner, p.jsEngine)
+	p.dispatcher = newDispatcher(p.cfg, s, p.runner, p.updateJSEngine)
 	return nil
 }
 
@@ -256,6 +258,20 @@
 		p.filtersMap[f.Name()] = f
 		log.Infof("filter added, filter=<%s>", f.Name())
 	}
+}
+
+func (p *Proxy) updateJSEngine(jsEngine *plugin.Engine) {
+	var newValues []filter.Filter
+	for _, f := range p.filters {
+		if f.Name() != FilterJSPlugin {
+			newValues = append(newValues, f)
+		} else {
+			p.addGCJSEngine(f.(*plugin.Engine))
+			newValues = append(newValues, jsEngine)
+		}
+	}
+
+	p.filters = newValues
 }
 
 func (p *Proxy) readyToDispatch() {
@@ -324,11 +340,7 @@
 	if len(dispatches) == 0 &&
 		(nil == api || api.meta.DefaultValue == nil) {
 		ctx.SetStatusCode(fasthttp.StatusNotFound)
-<<<<<<< HEAD
-		p.dispatcher.dispatchCompleted()
 		releaseExprCtx(exprCtx)
-=======
->>>>>>> 5cc97961
 
 		log.Infof("%s: not match, return with 404",
 			requestTag)
@@ -417,11 +429,7 @@
 	releaseMultiContext(multiCtx)
 
 	p.postRequest(api, dispatches, startAt)
-<<<<<<< HEAD
-	p.dispatcher.dispatchCompleted()
 	releaseExprCtx(exprCtx)
-=======
->>>>>>> 5cc97961
 
 	log.Debugf("%s: dispatch complete",
 		requestTag)
@@ -511,8 +519,10 @@
 		adjustH(c)
 	}
 
+	filters := p.filters
+
 	// pre filters
-	filterName, code, err := p.doPreFilters(dn.requestTag, c)
+	filterName, code, err := p.doPreFilters(dn.requestTag, c, filters...)
 	if nil != err {
 		dn.err = err
 		dn.code = code
@@ -646,7 +656,7 @@
 		}
 
 		if nil == err || !strings.HasPrefix(err.Error(), ErrPrefixRequestCancel) {
-			p.doPostErrFilters(c)
+			p.doPostErrFilters(c, filters...)
 		}
 
 		dn.err = err
@@ -666,7 +676,7 @@
 	}
 
 	// post filters
-	filterName, code, err = p.doPostFilters(dn.requestTag, c)
+	filterName, code, err = p.doPostFilters(dn.requestTag, c, filters...)
 	if nil != err {
 		log.Errorf("%s: dipatch node %d call filter %s post failed with error %s",
 			dn.requestTag,
