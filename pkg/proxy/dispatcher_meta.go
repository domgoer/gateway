package proxy

import (
	"errors"
	"time"

	"github.com/fagongzi/gateway/pkg/pb/metapb"
	"github.com/fagongzi/gateway/pkg/util"
	"github.com/fagongzi/log"
)

var (
	errServerExists    = errors.New("Server already exist")
	errClusterExists   = errors.New("Cluster already exist")
	errBindExists      = errors.New("Bind already exist")
	errAPIExists       = errors.New("API already exist")
	errProxyExists     = errors.New("Proxy already exist")
	errPluginExists    = errors.New("Plugin already exist")
	errRoutingExists   = errors.New("Routing already exist")
	errServerNotFound  = errors.New("Server not found")
	errClusterNotFound = errors.New("Cluster not found")
	errBindNotFound    = errors.New("Bind not found")
	errProxyNotFound   = errors.New("Proxy not found")
	errAPINotFound     = errors.New("API not found")
	errRoutingNotFound = errors.New("Routing not found")
	errPluginNotFound  = errors.New("Plugin not found")

	limit = int64(32)
)

func (r *dispatcher) load() {
	go r.watch()

	r.loadProxies()
	r.loadClusters()
	r.loadServers()
	r.loadBinds()
	r.loadAPIs()
	r.loadRoutings()
	r.loadPlugins()
	r.loadAppliedPlugins()
}

func (r *dispatcher) loadProxies() {
	log.Infof("load proxies")

	err := r.store.GetProxies(limit, func(value *metapb.Proxy) error {
		return r.addProxy(value)
	})
	if nil != err {
		log.Errorf("load proxies failed, errors:\n%+v",
			err)
		return
	}
}

func (r *dispatcher) loadClusters() {
	log.Infof("load clusters")

	err := r.store.GetClusters(limit, func(value interface{}) error {
		return r.addCluster(value.(*metapb.Cluster))
	})
	if nil != err {
		log.Errorf("load clusters failed, errors:\n%+v",
			err)
		return
	}
}

func (r *dispatcher) loadServers() {
	log.Infof("load servers")

	err := r.store.GetServers(limit, func(value interface{}) error {
		return r.addServer(value.(*metapb.Server))
	})
	if nil != err {
		log.Errorf("load servers failed, errors:\n%+v",
			err)
		return
	}
}

func (r *dispatcher) loadRoutings() {
	log.Infof("load routings")

	err := r.store.GetRoutings(limit, func(value interface{}) error {
		return r.addRouting(value.(*metapb.Routing))
	})
	if nil != err {
		log.Errorf("load servers failed, errors:\n%+v",
			err)
		return
	}
}

func (r *dispatcher) loadBinds() {
	log.Infof("load binds")

	for clusterID := range r.clusters {
		servers, err := r.store.GetBindServers(clusterID)
		if nil != err {
			log.Errorf("load binds from store failed, errors:\n%+v",
				err)
			return
		}

		for _, serverID := range servers {
			b := &metapb.Bind{
				ClusterID: clusterID,
				ServerID:  serverID,
			}
			err = r.addBind(b)
			if nil != err {
				log.Fatalf("bind <%s> add failed, errors:\n%+v",
					b.String(),
					err)
			}
		}
	}
}

func (r *dispatcher) loadAPIs() {
	log.Infof("load apis")

	err := r.store.GetAPIs(limit, func(value interface{}) error {
		return r.addAPI(value.(*metapb.API))
	})
	if nil != err {
		log.Errorf("load apis failed, errors:\n%+v",
			err)
		return
	}
<<<<<<< HEAD
}

func (r *dispatcher) loadPlugins() {
	log.Infof("load plugins")

	err := r.store.GetPlugins(limit, func(value interface{}) error {
		return r.addPlugin(value.(*metapb.Plugin))
	})
	if nil != err {
		log.Errorf("load plugins failed, errors:\n%+v",
			err)
		return
	}
}

func (r *dispatcher) loadAppliedPlugins() {
	log.Infof("load applied plugins")

	applied, err := r.store.GetAppliedPlugins()
	if nil != err {
		log.Errorf("load applied plugins failed, errors:\n%+v",
			err)
		return
	}

	err = r.updateAppliedPlugin(applied)
	if nil != err {
		log.Errorf("updated applied plugins failed, errors:\n%+v",
			err)
		return
	}
}

func (r *dispatcher) watch() {
	log.Info("router start watch meta data")

	go r.readyToReceiveWatchEvent()
	err := r.store.Watch(r.watchEventC, r.watchStopC)
	log.Errorf("router watch failed, errors:\n%+v",
		err)
}

func (r *dispatcher) readyToReceiveWatchEvent() {
	for {
		evt := <-r.watchEventC

		if evt.Src == store.EventSrcCluster {
			r.doClusterEvent(evt)
		} else if evt.Src == store.EventSrcServer {
			r.doServerEvent(evt)
		} else if evt.Src == store.EventSrcBind {
			r.doBindEvent(evt)
		} else if evt.Src == store.EventSrcAPI {
			r.doAPIEvent(evt)
		} else if evt.Src == store.EventSrcRouting {
			r.doRoutingEvent(evt)
		} else if evt.Src == store.EventSrcProxy {
			r.doProxyEvent(evt)
		} else if evt.Src == store.EventSrcPlugin {
			r.doPluginEvent(evt)
		} else if evt.Src == store.EventSrcApplyPlugin {
			r.doApplyPluginEvent(evt)
		} else {
			log.Warnf("unknown event <%+v>", evt)
		}
	}
}

func (r *dispatcher) doRoutingEvent(evt *store.Evt) {
	routing, _ := evt.Value.(*metapb.Routing)

	if evt.Type == store.EventTypeNew {
		r.addRouting(routing)
	} else if evt.Type == store.EventTypeDelete {
		r.removeRouting(format.MustParseStrUInt64(evt.Key))
	} else if evt.Type == store.EventTypeUpdate {
		r.updateRouting(routing)
	}
}

func (r *dispatcher) doProxyEvent(evt *store.Evt) {
	proxy, _ := evt.Value.(*metapb.Proxy)

	if evt.Type == store.EventTypeNew {
		r.addProxy(proxy)
	} else if evt.Type == store.EventTypeDelete {
		r.removeProxy(evt.Key)
	}
}

func (r *dispatcher) doAPIEvent(evt *store.Evt) {
	api, _ := evt.Value.(*metapb.API)

	if evt.Type == store.EventTypeNew {
		r.addAPI(api)
	} else if evt.Type == store.EventTypeDelete {
		r.removeAPI(format.MustParseStrUInt64(evt.Key))
	} else if evt.Type == store.EventTypeUpdate {
		r.updateAPI(api)
	}
}

func (r *dispatcher) doClusterEvent(evt *store.Evt) {
	cluster, _ := evt.Value.(*metapb.Cluster)

	if evt.Type == store.EventTypeNew {
		r.addCluster(cluster)
	} else if evt.Type == store.EventTypeDelete {
		r.removeCluster(format.MustParseStrUInt64(evt.Key))
	} else if evt.Type == store.EventTypeUpdate {
		r.updateCluster(cluster)
	}
}

func (r *dispatcher) doServerEvent(evt *store.Evt) {
	svr, _ := evt.Value.(*metapb.Server)

	if evt.Type == store.EventTypeNew {
		r.addServer(svr)
	} else if evt.Type == store.EventTypeDelete {
		r.removeServer(format.MustParseStrUInt64(evt.Key))
	} else if evt.Type == store.EventTypeUpdate {
		r.updateServer(svr)
	}
}

func (r *dispatcher) doBindEvent(evt *store.Evt) {
	bind, _ := evt.Value.(*metapb.Bind)

	if evt.Type == store.EventTypeNew {
		r.addBind(bind)
	} else if evt.Type == store.EventTypeDelete {
		r.removeBind(bind)
	}
=======
>>>>>>> 5cc97961
}

func (r *dispatcher) doPluginEvent(evt *store.Evt) {
	value, _ := evt.Value.(*metapb.Plugin)

	if evt.Type == store.EventTypeNew {
		r.addPlugin(value)
	} else if evt.Type == store.EventTypeDelete {
		r.removePlugin(format.MustParseStrUInt64(evt.Key))
	} else if evt.Type == store.EventTypeUpdate {
		r.updatePlugin(value)
	}
}

func (r *dispatcher) doApplyPluginEvent(evt *store.Evt) {
	value, _ := evt.Value.(*metapb.AppliedPlugins)

	if evt.Type == store.EventTypeNew {
		r.updateAppliedPlugin(value)
	} else if evt.Type == store.EventTypeDelete {
		r.removeAppliedPlugin()
	} else if evt.Type == store.EventTypeUpdate {
		r.updateAppliedPlugin(value)
	}
}

func (r *dispatcher) addRouting(meta *metapb.Routing) error {
	if _, ok := r.routings[meta.ID]; ok {
		return errRoutingExists
	}

	newValues := r.copyRoutings(0)
	newValues[meta.ID] = newRoutingRuntime(meta)
	r.routings = newValues
	log.Infof("routing <%d> added, data <%s>",
		meta.ID,
		meta.String())

	return nil
}

func (r *dispatcher) updateRouting(meta *metapb.Routing) error {
	rt, ok := r.routings[meta.ID]
	if !ok {
		return errRoutingNotFound
	}

	newValues := r.copyRoutings(0)
	rt = newValues[meta.ID]
	rt.updateMeta(meta)
	r.routings = newValues

	log.Infof("routing <%d> updated, data <%s>",
		meta.ID,
		meta.String())
	return nil
}

func (r *dispatcher) removeRouting(id uint64) error {
	if _, ok := r.routings[id]; !ok {
		return errRoutingNotFound
	}

	newValues := r.copyRoutings(id)
	r.routings = newValues

	log.Infof("routing <%d> deleted",
		id)
	return nil
}

func (r *dispatcher) addProxy(meta *metapb.Proxy) error {
	key := util.GetAddrFormat(meta.Addr)

	if _, ok := r.proxies[key]; ok {
		return errProxyExists
	}

	r.proxies[key] = meta
	r.refreshAllQPS()

	log.Infof("proxy <%s> added", key)
	return nil
}

func (r *dispatcher) removeProxy(addr string) error {
	if _, ok := r.proxies[addr]; !ok {
		return errProxyNotFound
	}

	delete(r.proxies, addr)
	r.refreshAllQPS()

	log.Infof("proxy <%s> deleted", addr)
	return nil
}

func (r *dispatcher) addAPI(api *metapb.API) error {
	if _, ok := r.apis[api.ID]; ok {
		return errAPIExists
	}

	err := r.route.Add(api)
	if err != nil {
		return err
	}

	a := newAPIRuntime(api, r.tw, r.refreshQPS(api.MaxQPS))
<<<<<<< HEAD
	r.apis[api.ID] = a
=======
	newValues := r.copyAPIs(0)
	newValues[api.ID] = a
	newKeys := sortAPIs(newValues)
>>>>>>> 5cc97961

	if a.cb != nil {
		r.addAnalysis(api.ID, a.cb)
	}

	r.apis = newValues
	r.apiSortedKeys = newKeys
	log.Infof("api <%d> added, data <%s>",
		api.ID,
		api.String())

	return nil
}

func (r *dispatcher) updateAPI(api *metapb.API) error {
	_, ok := r.apis[api.ID]
	if !ok {
		return errAPINotFound
	}

<<<<<<< HEAD
	err := r.route.Update(api)
	if err != nil {
		return err
	}

	rt.activeQPS = r.refreshQPS(api.MaxQPS)
	rt.updateMeta(api)
=======
	newValues := r.copyAPIs(0)
	rt := newValues[api.ID]
	rt.activeQPS = r.refreshQPS(api.MaxQPS)
	rt.updateMeta(api)
	newKeys := sortAPIs(newValues)
>>>>>>> 5cc97961

	if rt.cb != nil {
		r.addAnalysis(rt.meta.ID, rt.meta.CircuitBreaker)
	}

	r.apis = newValues
	r.apiSortedKeys = newKeys
	log.Infof("api <%d> updated, data <%s>",
		api.ID,
		api.String())

	return nil
}

func (r *dispatcher) removeAPI(id uint64) error {
	if _, ok := r.apis[id]; !ok {
		return errAPINotFound
	}

<<<<<<< HEAD
	r.route.Remove(id)
	delete(r.apis, id)
=======
	newValues := r.copyAPIs(id)
	newKeys := sortAPIs(newValues)

	r.apiSortedKeys = newKeys
	r.apis = newValues
	log.Infof("api <%d> removed", id)
>>>>>>> 5cc97961

	log.Infof("api <%d> removed", id)
	return nil
}

func (r *dispatcher) refreshAllQPS() {
	for _, svr := range r.servers {
		svr.activeQPS = r.refreshQPS(svr.meta.MaxQPS)
		svr.updateMeta(svr.meta)
		r.addToCheck(svr)
	}

	for _, api := range r.apis {
		api.activeQPS = r.refreshQPS(api.meta.MaxQPS)
		api.updateMeta(api.meta)
	}
}

func (r *dispatcher) refreshQPS(value int64) int64 {
	if len(r.proxies) > 0 {
		return value / int64(len(r.proxies))
	}
	return value
}

func (r *dispatcher) addServer(svr *metapb.Server) error {
	if _, ok := r.servers[svr.ID]; ok {
		return errServerExists
	}

	newValues := r.copyServers(0)
	rt := newServerRuntime(svr, r.tw, r.refreshQPS(svr.MaxQPS))
	newValues[svr.ID] = rt
	r.addAnalysis(rt.meta.ID, rt.meta.CircuitBreaker)
	r.addToCheck(rt)

	r.servers = newValues
	log.Infof("server <%d> added, data <%s>",
		svr.ID,
		svr.String())

	return nil
}

func (r *dispatcher) updateServer(meta *metapb.Server) error {
	rt, ok := r.servers[meta.ID]
	if !ok {
		return errServerNotFound
	}

	// stop old heath check
	rt.heathTimeout.Stop()

	newValues := r.copyServers(0)
	rt = newValues[meta.ID]
	rt.activeQPS = r.refreshQPS(meta.MaxQPS)
	rt.updateMeta(meta)
	r.addAnalysis(rt.meta.ID, rt.meta.CircuitBreaker)
	r.addToCheck(rt)

	r.servers = newValues
	log.Infof("server <%d> updated, data <%s>",
		meta.ID,
		meta.String())

	return nil
}

func (r *dispatcher) removeServer(id uint64) error {
	rt, ok := r.servers[id]
	if !ok {
		return errServerNotFound
	}

	// stop old heath check
	rt.heathTimeout.Stop()

	newValues := r.copyServers(id)
	newBinds := r.copyBinds(metapb.Bind{
		ServerID: id,
	})

	r.servers = newValues
	r.binds = newBinds
	log.Infof("server <%d> removed",
		rt.meta.ID)
	return nil
}

func (r *dispatcher) addAnalysis(id uint64, cb *metapb.CircuitBreaker) {
	r.analysiser.RemoveTarget(id)
	r.analysiser.AddTarget(id, time.Second)
	if cb != nil {
		r.analysiser.AddTarget(id, time.Duration(cb.RateCheckPeriod))
	}
}

func (r *dispatcher) addCluster(cluster *metapb.Cluster) error {
	if _, ok := r.clusters[cluster.ID]; ok {
		return errClusterExists
	}

	newValues := r.copyClusters(0)
	newValues[cluster.ID] = newClusterRuntime(cluster)

	r.clusters = newValues
	log.Infof("cluster <%d> added, data <%s>",
		cluster.ID,
		cluster.String())

	return nil
}

func (r *dispatcher) updateCluster(meta *metapb.Cluster) error {
	_, ok := r.clusters[meta.ID]
	if !ok {
		return errClusterNotFound
	}

	newValues := r.copyClusters(0)
	rt := newValues[meta.ID]
	rt.updateMeta(meta)

	r.clusters = newValues
	log.Infof("cluster <%d> updated, data <%s>",
		meta.ID,
		meta.String())

	return nil
}

func (r *dispatcher) removeCluster(id uint64) error {
	_, ok := r.clusters[id]
	if !ok {
		return errClusterNotFound
	}

	newValues := r.copyClusters(id)
	newBinds := r.copyBinds(metapb.Bind{
		ClusterID: id,
	})
	r.binds = newBinds
	r.clusters = newValues

	log.Infof("cluster <%d> removed",
		id)
	return nil
}

func (r *dispatcher) addBind(bind *metapb.Bind) error {
	server, ok := r.servers[bind.ServerID]
	if !ok {
		log.Warnf("bind failed, server <%d> not found",
			bind.ServerID)
		return errServerNotFound
	}

	if _, ok := r.clusters[bind.ClusterID]; !ok {
		log.Warnf("add bind failed, cluster <%d> not found",
			bind.ClusterID)
		return errClusterNotFound
	}

	status := metapb.Unknown
	if server.meta.HeathCheck == nil {
		status = metapb.Up
	}

	newValues := r.copyBinds(metapb.Bind{})
	if _, ok := newValues[bind.ClusterID]; !ok {
		newValues[bind.ClusterID] = &binds{}
	}

	bindInfos := newValues[bind.ClusterID]
	bindInfos.servers = append(bindInfos.servers, &bindInfo{
		svrID:  bind.ServerID,
		status: status,
	})
	if status == metapb.Up {
		bindInfos.actives = append(bindInfos.actives, *server.meta)
	}

	newValues[bind.ClusterID] = bindInfos
	r.binds = newValues

	log.Infof("bind <%d,%d> created", bind.ClusterID, bind.ServerID)
	return nil
}

func (r *dispatcher) removeBind(bind *metapb.Bind) error {
	if _, ok := r.servers[bind.ServerID]; !ok {
		log.Errorf("remove bind failed: server <%d> not found",
			bind.ServerID)
		return errServerNotFound
	}

	if _, ok := r.clusters[bind.ClusterID]; !ok {
		log.Errorf("remove bind failed: cluster <%d> not found",
			bind.ClusterID)
		return errClusterNotFound
	}

	newValues := r.copyBinds(*bind)
	r.binds = newValues
	log.Infof("bind <%d,%d> removed", bind.ClusterID, bind.ServerID)
	return nil
}

func (r *dispatcher) getServerStatus(id uint64) metapb.Status {
	binds := r.binds
	for _, bindInfos := range binds {
		for _, info := range bindInfos.servers {
			if info.svrID == id {
				return info.status
			}
		}
	}

<<<<<<< HEAD
	return nil
}

func (r *dispatcher) addPlugin(value *metapb.Plugin) error {
	r.Lock()
	defer r.Unlock()

	if _, ok := r.plugins[value.ID]; ok {
		return errPluginExists
	}

	r.plugins[value.ID] = value

	log.Infof("plugin <%d/%s:%d> added",
		value.ID,
		value.Name,
		value.Version)

	return nil
}

func (r *dispatcher) updatePlugin(value *metapb.Plugin) error {
	r.Lock()
	defer r.Unlock()

	_, ok := r.plugins[value.ID]
	if !ok {
		return errPluginNotFound
	}

	if r.appliedPlugins != nil {
		for _, id := range r.appliedPlugins.AppliedIDs {
			if id == value.ID {
				err := r.jsEngine.UpdatePlugin(value)
				if err != nil {
					return err
				}
			}
		}
	}

	r.plugins[value.ID] = value
	log.Infof("plugin <%d/%s:%d> updated",
		value.ID,
		value.Name,
		value.Version)

	return nil
}

func (r *dispatcher) removePlugin(id uint64) error {
	r.Lock()
	defer r.Unlock()

	value, ok := r.plugins[id]
	if !ok {
		return errPluginNotFound
	}

	delete(r.plugins, id)
	log.Infof("plugin <%d/%s:%d> removed",
		value.ID,
		value.Name,
		value.Version)
	return nil
}

func (r *dispatcher) updateAppliedPlugin(value *metapb.AppliedPlugins) error {
	r.Lock()
	defer r.Unlock()

	var plugins []*metapb.Plugin
	for _, id := range value.AppliedIDs {
		plugin, ok := r.plugins[id]
		if !ok {
			return errPluginNotFound
		}

		plugins = append(plugins, plugin)
	}

	err := r.jsEngine.ApplyPlugins(plugins...)
	if err != nil {
		return err
	}

	r.appliedPlugins = value
	log.Infof("plugins applied with %+v",
		value.AppliedIDs)
	return nil
}

func (r *dispatcher) removeAppliedPlugin() error {
	err := r.jsEngine.ApplyPlugins()
	if err != nil {
		return err
	}

	r.appliedPlugins = &metapb.AppliedPlugins{}
	log.Infof("plugins applied removed")
	return nil
=======
	return metapb.Unknown
}

func sortAPIs(apis map[uint64]*apiRuntime) []uint64 {
	if len(apis) == 0 {
		return nil
	}

	type kv struct {
		Key   uint64
		Value uint32
	}

	ss := make([]kv, len(apis))

	var i = 0
	for k, v := range apis {
		ss[i] = kv{k, v.position()}
		i++
	}

	// position升序
	sort.SliceStable(ss, func(i, j int) bool {
		return ss[i].Value < ss[j].Value
	})

	keys := make([]uint64, len(ss))
	for i, v := range ss {
		keys[i] = v.Key
	}

	return keys
>>>>>>> 5cc97961
}<|MERGE_RESOLUTION|>--- conflicted
+++ resolved
@@ -5,6 +5,7 @@
 	"time"
 
 	"github.com/fagongzi/gateway/pkg/pb/metapb"
+	"github.com/fagongzi/gateway/pkg/plugin"
 	"github.com/fagongzi/gateway/pkg/util"
 	"github.com/fagongzi/log"
 )
@@ -130,7 +131,6 @@
 			err)
 		return
 	}
-<<<<<<< HEAD
 }
 
 func (r *dispatcher) loadPlugins() {
@@ -161,135 +161,6 @@
 		log.Errorf("updated applied plugins failed, errors:\n%+v",
 			err)
 		return
-	}
-}
-
-func (r *dispatcher) watch() {
-	log.Info("router start watch meta data")
-
-	go r.readyToReceiveWatchEvent()
-	err := r.store.Watch(r.watchEventC, r.watchStopC)
-	log.Errorf("router watch failed, errors:\n%+v",
-		err)
-}
-
-func (r *dispatcher) readyToReceiveWatchEvent() {
-	for {
-		evt := <-r.watchEventC
-
-		if evt.Src == store.EventSrcCluster {
-			r.doClusterEvent(evt)
-		} else if evt.Src == store.EventSrcServer {
-			r.doServerEvent(evt)
-		} else if evt.Src == store.EventSrcBind {
-			r.doBindEvent(evt)
-		} else if evt.Src == store.EventSrcAPI {
-			r.doAPIEvent(evt)
-		} else if evt.Src == store.EventSrcRouting {
-			r.doRoutingEvent(evt)
-		} else if evt.Src == store.EventSrcProxy {
-			r.doProxyEvent(evt)
-		} else if evt.Src == store.EventSrcPlugin {
-			r.doPluginEvent(evt)
-		} else if evt.Src == store.EventSrcApplyPlugin {
-			r.doApplyPluginEvent(evt)
-		} else {
-			log.Warnf("unknown event <%+v>", evt)
-		}
-	}
-}
-
-func (r *dispatcher) doRoutingEvent(evt *store.Evt) {
-	routing, _ := evt.Value.(*metapb.Routing)
-
-	if evt.Type == store.EventTypeNew {
-		r.addRouting(routing)
-	} else if evt.Type == store.EventTypeDelete {
-		r.removeRouting(format.MustParseStrUInt64(evt.Key))
-	} else if evt.Type == store.EventTypeUpdate {
-		r.updateRouting(routing)
-	}
-}
-
-func (r *dispatcher) doProxyEvent(evt *store.Evt) {
-	proxy, _ := evt.Value.(*metapb.Proxy)
-
-	if evt.Type == store.EventTypeNew {
-		r.addProxy(proxy)
-	} else if evt.Type == store.EventTypeDelete {
-		r.removeProxy(evt.Key)
-	}
-}
-
-func (r *dispatcher) doAPIEvent(evt *store.Evt) {
-	api, _ := evt.Value.(*metapb.API)
-
-	if evt.Type == store.EventTypeNew {
-		r.addAPI(api)
-	} else if evt.Type == store.EventTypeDelete {
-		r.removeAPI(format.MustParseStrUInt64(evt.Key))
-	} else if evt.Type == store.EventTypeUpdate {
-		r.updateAPI(api)
-	}
-}
-
-func (r *dispatcher) doClusterEvent(evt *store.Evt) {
-	cluster, _ := evt.Value.(*metapb.Cluster)
-
-	if evt.Type == store.EventTypeNew {
-		r.addCluster(cluster)
-	} else if evt.Type == store.EventTypeDelete {
-		r.removeCluster(format.MustParseStrUInt64(evt.Key))
-	} else if evt.Type == store.EventTypeUpdate {
-		r.updateCluster(cluster)
-	}
-}
-
-func (r *dispatcher) doServerEvent(evt *store.Evt) {
-	svr, _ := evt.Value.(*metapb.Server)
-
-	if evt.Type == store.EventTypeNew {
-		r.addServer(svr)
-	} else if evt.Type == store.EventTypeDelete {
-		r.removeServer(format.MustParseStrUInt64(evt.Key))
-	} else if evt.Type == store.EventTypeUpdate {
-		r.updateServer(svr)
-	}
-}
-
-func (r *dispatcher) doBindEvent(evt *store.Evt) {
-	bind, _ := evt.Value.(*metapb.Bind)
-
-	if evt.Type == store.EventTypeNew {
-		r.addBind(bind)
-	} else if evt.Type == store.EventTypeDelete {
-		r.removeBind(bind)
-	}
-=======
->>>>>>> 5cc97961
-}
-
-func (r *dispatcher) doPluginEvent(evt *store.Evt) {
-	value, _ := evt.Value.(*metapb.Plugin)
-
-	if evt.Type == store.EventTypeNew {
-		r.addPlugin(value)
-	} else if evt.Type == store.EventTypeDelete {
-		r.removePlugin(format.MustParseStrUInt64(evt.Key))
-	} else if evt.Type == store.EventTypeUpdate {
-		r.updatePlugin(value)
-	}
-}
-
-func (r *dispatcher) doApplyPluginEvent(evt *store.Evt) {
-	value, _ := evt.Value.(*metapb.AppliedPlugins)
-
-	if evt.Type == store.EventTypeNew {
-		r.updateAppliedPlugin(value)
-	} else if evt.Type == store.EventTypeDelete {
-		r.removeAppliedPlugin()
-	} else if evt.Type == store.EventTypeUpdate {
-		r.updateAppliedPlugin(value)
 	}
 }
 
@@ -369,26 +240,20 @@
 		return errAPIExists
 	}
 
-	err := r.route.Add(api)
+	a := newAPIRuntime(api, r.tw, r.refreshQPS(api.MaxQPS))
+	newRoute, newValues := r.copyAPIs(0)
+	newValues[api.ID] = a
+	err := newRoute.Add(a.meta)
 	if err != nil {
 		return err
 	}
 
-	a := newAPIRuntime(api, r.tw, r.refreshQPS(api.MaxQPS))
-<<<<<<< HEAD
-	r.apis[api.ID] = a
-=======
-	newValues := r.copyAPIs(0)
-	newValues[api.ID] = a
-	newKeys := sortAPIs(newValues)
->>>>>>> 5cc97961
-
 	if a.cb != nil {
 		r.addAnalysis(api.ID, a.cb)
 	}
 
 	r.apis = newValues
-	r.apiSortedKeys = newKeys
+	r.route = newRoute
 	log.Infof("api <%d> added, data <%s>",
 		api.ID,
 		api.String())
@@ -402,28 +267,22 @@
 		return errAPINotFound
 	}
 
-<<<<<<< HEAD
-	err := r.route.Update(api)
-	if err != nil {
-		return err
-	}
-
-	rt.activeQPS = r.refreshQPS(api.MaxQPS)
-	rt.updateMeta(api)
-=======
-	newValues := r.copyAPIs(0)
+	newRoute, newValues := r.copyAPIs(0)
 	rt := newValues[api.ID]
 	rt.activeQPS = r.refreshQPS(api.MaxQPS)
 	rt.updateMeta(api)
-	newKeys := sortAPIs(newValues)
->>>>>>> 5cc97961
+
+	err := newRoute.Update(rt.meta)
+	if err != nil {
+		return err
+	}
 
 	if rt.cb != nil {
 		r.addAnalysis(rt.meta.ID, rt.meta.CircuitBreaker)
 	}
 
 	r.apis = newValues
-	r.apiSortedKeys = newKeys
+	r.route = newRoute
 	log.Infof("api <%d> updated, data <%s>",
 		api.ID,
 		api.String())
@@ -436,17 +295,9 @@
 		return errAPINotFound
 	}
 
-<<<<<<< HEAD
-	r.route.Remove(id)
-	delete(r.apis, id)
-=======
-	newValues := r.copyAPIs(id)
-	newKeys := sortAPIs(newValues)
-
-	r.apiSortedKeys = newKeys
+	newRoute, newValues := r.copyAPIs(id)
+	r.route = newRoute
 	r.apis = newValues
-	log.Infof("api <%d> removed", id)
->>>>>>> 5cc97961
 
 	log.Infof("api <%d> removed", id)
 	return nil
@@ -665,14 +516,10 @@
 		}
 	}
 
-<<<<<<< HEAD
-	return nil
+	return metapb.Unknown
 }
 
 func (r *dispatcher) addPlugin(value *metapb.Plugin) error {
-	r.Lock()
-	defer r.Unlock()
-
 	if _, ok := r.plugins[value.ID]; ok {
 		return errPluginExists
 	}
@@ -688,23 +535,14 @@
 }
 
 func (r *dispatcher) updatePlugin(value *metapb.Plugin) error {
-	r.Lock()
-	defer r.Unlock()
-
 	_, ok := r.plugins[value.ID]
 	if !ok {
 		return errPluginNotFound
 	}
 
-	if r.appliedPlugins != nil {
-		for _, id := range r.appliedPlugins.AppliedIDs {
-			if id == value.ID {
-				err := r.jsEngine.UpdatePlugin(value)
-				if err != nil {
-					return err
-				}
-			}
-		}
+	err := r.maybeUpdateJSEngine(value.ID)
+	if err != nil {
+		return err
 	}
 
 	r.plugins[value.ID] = value
@@ -717,12 +555,16 @@
 }
 
 func (r *dispatcher) removePlugin(id uint64) error {
-	r.Lock()
-	defer r.Unlock()
-
 	value, ok := r.plugins[id]
 	if !ok {
 		return errPluginNotFound
+	}
+
+	if r.inAppliedPlugins(id) {
+		log.Fatalf("bug: plugin <%d/%s:%d> is applied, can not remove",
+			value.ID,
+			value.Name,
+			value.Version)
 	}
 
 	delete(r.plugins, id)
@@ -734,9 +576,6 @@
 }
 
 func (r *dispatcher) updateAppliedPlugin(value *metapb.AppliedPlugins) error {
-	r.Lock()
-	defer r.Unlock()
-
 	var plugins []*metapb.Plugin
 	for _, id := range value.AppliedIDs {
 		plugin, ok := r.plugins[id]
@@ -747,58 +586,61 @@
 		plugins = append(plugins, plugin)
 	}
 
-	err := r.jsEngine.ApplyPlugins(plugins...)
+	r.appliedPlugins = value
+	err := r.updateJSEngine()
 	if err != nil {
 		return err
 	}
 
-	r.appliedPlugins = value
 	log.Infof("plugins applied with %+v",
 		value.AppliedIDs)
 	return nil
 }
 
 func (r *dispatcher) removeAppliedPlugin() error {
-	err := r.jsEngine.ApplyPlugins()
+	r.appliedPlugins = &metapb.AppliedPlugins{}
+	err := r.updateJSEngine()
 	if err != nil {
 		return err
 	}
 
-	r.appliedPlugins = &metapb.AppliedPlugins{}
 	log.Infof("plugins applied removed")
 	return nil
-=======
-	return metapb.Unknown
-}
-
-func sortAPIs(apis map[uint64]*apiRuntime) []uint64 {
-	if len(apis) == 0 {
-		return nil
-	}
-
-	type kv struct {
-		Key   uint64
-		Value uint32
-	}
-
-	ss := make([]kv, len(apis))
-
-	var i = 0
-	for k, v := range apis {
-		ss[i] = kv{k, v.position()}
-		i++
-	}
-
-	// position升序
-	sort.SliceStable(ss, func(i, j int) bool {
-		return ss[i].Value < ss[j].Value
-	})
-
-	keys := make([]uint64, len(ss))
-	for i, v := range ss {
-		keys[i] = v.Key
-	}
-
-	return keys
->>>>>>> 5cc97961
+}
+
+func (r *dispatcher) maybeUpdateJSEngine(id uint64) error {
+	if r.inAppliedPlugins(id) {
+		return r.updateJSEngine()
+	}
+
+	return nil
+}
+
+func (r *dispatcher) updateJSEngine() error {
+	var plugins []*metapb.Plugin
+	newEngine := plugin.NewEngine()
+	for _, id := range r.appliedPlugins.AppliedIDs {
+		p := r.plugins[id]
+		plugins = append(plugins, p)
+	}
+
+	err := newEngine.ApplyPlugins(plugins...)
+	if err != nil {
+		return err
+	}
+
+	r.jsEngineFunc(newEngine)
+	return nil
+}
+
+func (r *dispatcher) inAppliedPlugins(id uint64) bool {
+	if len(r.appliedPlugins.AppliedIDs) > 0 {
+		for _, appliedID := range r.appliedPlugins.AppliedIDs {
+			if id == appliedID {
+				return true
+			}
+		}
+	}
+
+	return false
 }